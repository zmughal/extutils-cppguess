package ExtUtils::CppGuess;

use strict;
use warnings;

=head1 NAME

ExtUtils::CppGuess - guess C++ compiler and flags

=head1 SYNOPSIS

With L<Extutils::MakeMaker>:

    use ExtUtils::CppGuess;
    
    my $guess = ExtUtils::CppGuess->new;
    
    WriteMakefile
      ( # MakeMaker args,
        $guess->makemaker_options,
        );

With L<Module::Build>:

    my $guess = ExtUtils::CppGuess->new;
    
    my $build = Module::Build->new
      ( # Module::Build arguments
        $guess->module_build_options,
        );
    $build->create_build_script;

=head1 DESCRIPTION

C<ExtUtils::CppGuess> attempts to guess the system's C++ compiler
that is compatible with the C compiler that your perl was built with.

It can generate the necessary options to the L<Module::Build>
constructor or to L<ExtUtils::MakeMaker>'s C<WriteMakefile>
function.

=head1 METHODS

=head2 new

Creates a new C<ExtUtils::CppGuess> object.
Takes the path to the C compiler as the C<cc> argument,
but falls back to the value of C<$Config{cc}>, which should
be what you want anyway.

You can specify C<extra_compiler_flags> and C<extra_linker_flags>
(as strings) which will be merged in with the auto-detected ones.

=head2 module_build_options

Returns the correct options to the constructor of C<Module::Build>.
These are:

    extra_compiler_flags
    extra_linker_flags

=head2 makemaker_options

Returns the correct options to the C<WriteMakefile> function of
C<ExtUtils::MakeMaker>.
These are:

    CCFLAGS
    dynamic_lib => { OTHERLDFLAGS => ... }

If you specify the extra compiler or linker flags in the
constructor, they'll be merged into C<CCFLAGS> or
C<OTHERLDFLAGS> respectively.

=head2 is_gcc

Returns true if the detected compiler is in the gcc family.

=head2 is_msvc

Returns true if the detected compiler is in the MS VC family.

=head2 add_extra_compiler_flags

Takes a string as argument that is added to the string of extra compiler
flags.

=head2 add_extra_linker_flags

Takes a string as argument that is added to the string of extra linker
flags.

=head1 AUTHOR

Mattia Barbon <mbarbon@cpan.org>

Steffen Mueller <smueller@cpan.org>

=head1 COPYRIGHT AND LICENSE

<<<<<<< HEAD
Copyright 2010-2011 by Mattia Barbon.
=======
Copyright 2010, 2011 by Mattia Barbon.
>>>>>>> fb607580

This program is free software; you can redistribute it and/or
modify it under the same terms as Perl itself.

=cut

use Config ();
use File::Basename qw();
use Capture::Tiny 'capture_merged';

<<<<<<< HEAD
our $VERSION = '0.05';
=======
our $VERSION = '0.06';
>>>>>>> fb607580

sub new {
    my( $class, %args ) = @_;
    my $self = bless {
      cc => $Config::Config{cc},
      %args
    }, $class;

    return $self;
}

sub guess_compiler {
    my( $self ) = @_;
    return $self->{guess} if $self->{guess};

    if( $^O =~ /^mswin/i ) {
        $self->_guess_win32() or return();
    } else {
        $self->_guess_unix() or return();
    }

    return $self->{guess};
}

sub _get_cflags {
    my( $self ) = @_;
    $self->guess_compiler || die;
    my $cflags = $self->{guess}{extra_cflags};
    $cflags .= ' ' . $self->{extra_compiler_flags}
      if defined $self->{extra_compiler_flags};
    return $cflags;
}

sub _get_lflags {
    my( $self ) = @_;
    $self->guess_compiler || die;
    my $lflags = $self->{guess}{extra_lflags};
    $lflags .= ' ' . $self->{extra_linker_flags}
      if defined $self->{extra_linker_flags};
    return $lflags;
}

sub makemaker_options {
    my( $self ) = @_;

    my $lflags = $self->_get_lflags;
    my $cflags = $self->_get_cflags;

    return ( CCFLAGS      => $cflags,
             dynamic_lib  => { OTHERLDFLAGS => $lflags },
             );
}

sub module_build_options {
    my( $self ) = @_;

    my $lflags = $self->_get_lflags;
    my $cflags = $self->_get_cflags;

    return ( extra_compiler_flags => $cflags,
             extra_linker_flags   => $lflags,
             );
}

sub _guess_win32 {
    my( $self ) = @_;
    my $c_compiler = $self->{cc};
    $c_compiler = $Config::Config{cc} if not defined $c_compiler;

    if( $self->_cc_is_gcc( $c_compiler ) ) {
        $self->{guess} = { extra_cflags => ' -xc++ ',
                           extra_lflags => ' -lstdc++ ',
                           };
    } elsif( $self->_cc_is_msvc( $c_compiler ) ) {
        $self->{guess} = { extra_cflags => ' -TP -EHsc ',
                           extra_lflags => ' msvcprt.lib ',
                           };
    } else {
        die "Unable to determine a C++ compiler for '$c_compiler'";
    }

    return 1;
}

sub _guess_unix {
    my( $self ) = @_;
    my $c_compiler = $self->{cc};
    $c_compiler = $Config::Config{cc} if not defined $c_compiler;

    if( !$self->_cc_is_gcc( $c_compiler ) ) {
        die "Unable to determine a C++ compiler for '$c_compiler'";
    }

    $self->{guess} = { extra_cflags => ' -xc++ ',
                       extra_lflags => ' -lstdc++ ',
                       };
    $self->{guess}{extra_cflags} .= ' -D_FILE_OFFSET_BITS=64' if $Config::Config{ccflags} =~ /-D_FILE_OFFSET_BITS=64/;
    return 1;
}

# originally from Alien::wxWidgets::Utility

my $quotes = $^O =~ /MSWin32/ ? '"' : "'";

sub _capture {
    my @cmd = @_;
    my $out = capture_merged {
        system(@cmd);
    };
    $out = '' if not defined $out;
    return $out;
}

# capture the output of a command that is run with piping
# to stdin of the command. We immediately close the pipe.
sub _capture_empty_stdin {
    my( $cmd ) = @_;
    my $out = capture_merged {
        if (open(my $fh, '|-', $cmd)) {
          close $fh;
        }
    };
    $out = '' if not defined $out;
    return $out;
}


sub _cc_is_msvc {
    my( $self, $cc ) = @_;
    $self->{is_msvc} = ($^O =~ /MSWin32/ and File::Basename::basename( $cc ) =~ /^cl/i);
    return $self->{is_msvc};
}

sub _cc_is_gcc {
    my( $self, $cc ) = @_;

    $self->{is_gcc} = 0;
    my $cc_version = _capture( "$cc --version" );
    if (
            $cc_version =~ m/\bg(?:cc|\+\+)/i # 3.x, some 4.x
         || scalar( _capture( "$cc" ) =~ m/\bgcc\b/i ) # 2.95
         || scalar(_capture_empty_stdin("$cc -dM -E -") =~ /__GNUC__/) # more or less universal?
         || scalar($cc_version =~ m/\bcc\b.*Free Software Foundation/si) # some 4.x?
       )
    {
        $self->{is_gcc} = 1;
    }

    return $self->{is_gcc};
}

sub is_gcc {
    my( $self ) = @_;
    $self->guess_compiler || die;
    return $self->{is_gcc};
}

sub is_msvc {
    my( $self ) = @_;
    $self->guess_compiler || die;
    return $self->{is_msvc};
}

sub add_extra_compiler_flags {
    my( $self, $string ) = @_;
    $self->{extra_compiler_flags}
      = defined($self->{extra_compiler_flags})
        ? $self->{extra_compiler_flags} . ' ' . $string
        : $string;
}

sub add_extra_linker_flags {
    my( $self, $string ) = @_;
    $self->{extra_linker_flags}
      = defined($self->{extra_linker_flags})
        ? $self->{extra_linker_flags} . ' ' . $string
        : $string;
}

1;<|MERGE_RESOLUTION|>--- conflicted
+++ resolved
@@ -98,11 +98,7 @@
 
 =head1 COPYRIGHT AND LICENSE
 
-<<<<<<< HEAD
-Copyright 2010-2011 by Mattia Barbon.
-=======
 Copyright 2010, 2011 by Mattia Barbon.
->>>>>>> fb607580
 
 This program is free software; you can redistribute it and/or
 modify it under the same terms as Perl itself.
@@ -113,11 +109,7 @@
 use File::Basename qw();
 use Capture::Tiny 'capture_merged';
 
-<<<<<<< HEAD
-our $VERSION = '0.05';
-=======
 our $VERSION = '0.06';
->>>>>>> fb607580
 
 sub new {
     my( $class, %args ) = @_;
